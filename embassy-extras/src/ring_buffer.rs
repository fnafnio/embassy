--- conflicted
+++ resolved
@@ -1,8 +1,4 @@
-<<<<<<< HEAD
-use crate::fmt::{assert, trace};
-=======
 use crate::fmt::{assert, *};
->>>>>>> 75c5bb19
 
 pub struct RingBuffer<'a> {
     buf: &'a mut [u8],
